--- conflicted
+++ resolved
@@ -21,14 +21,9 @@
 	EnvLoadFactor                = "B3SCALE_LOAD_FACTOR"
 	EnvJWTSecret                 = "B3SCALE_API_JWT_SECRET"
 	EnvBBBConfig                 = "BBB_CONFIG"
-<<<<<<< HEAD
-	EnvRecordingsPublishedPath   = "B3SCALE_PUBLISHED_RECORDINGS_PATH"
-	EnvRecordingsUnpublishedPath = "B3SCALE_UNPUBLISHED_RECORDINGS_PATH"
-=======
-	EnvPublishedRecordingsPath   = "B3SCALE_PUBLISHED_RECORDINGS_PATH"
-	EnvUnpublishedRecordingsPath = "B3SCALE_UNPUBLISHED_RECORDINGS_PATH"
-	EnvPlaybackBaseURL           = "B3SCALE_PLAYBACK_BASE_URL"
->>>>>>> a0f73787
+	EnvRecordingsPublishedPath   = "B3SCALE_RECORDINGS_PUBLISHED_PATH"
+	EnvRecordingsUnpublishedPath = "B3SCALE_RECORDINGS_UNPUBLISHED_PATH"
+	EnvRecordingsPlaybackHost    = "B3SCALE_RECORDINGS_PLAYBACK_HOST"
 )
 
 // Defaults
