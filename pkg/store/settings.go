--- conflicted
+++ resolved
@@ -24,14 +24,9 @@
 // FrontendSettings hold all well known settings for a
 // frontend.
 type FrontendSettings struct {
-<<<<<<< HEAD
-	RequiredTags        Tags                         `json:"required_tags,omitempty" doc:"When selecting a backend for creating a meeting, only consider nodes providing all of the required tags."`
-	DefaultPresentation *DefaultPresentationSettings `json:"default_presentation,omitempty"`
-	LimitAttendees *DefaultLimitAttendeesSettings `json:"limit_attendees,omitempty"`
-=======
 	RequiredTags        Tags                         `json:"required_tags" doc:"When selecting a backend for creating a meeting, only consider nodes providing all of the required tags."`
 	DefaultPresentation *DefaultPresentationSettings `json:"default_presentation"`
->>>>>>> c51632fc
+	LimitAttendees *DefaultLimitAttendeesSettings    `json:"limit_attendees,omitempty"`
 
 	CreateDefaultParams  bbb.Params `json:"create_default_params" doc:"Provide key value params, which will be used as a default when a meeting is created. See the BBB api documentation for which params are valid. The param value must be encoded as string."`
 	CreateOverrideParams bbb.Params `json:"create_override_params" doc:"A key value set of params which will override parameters from the frontend when a meeting is created."`
