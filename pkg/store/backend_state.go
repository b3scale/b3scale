package store

import (
	"context"
	"errors"
	// "log"
	"time"

	sq "github.com/Masterminds/squirrel"
	"github.com/jackc/pgx/v4/pgxpool"

	"gitlab.com/infra.run/public/b3scale/pkg/bbb"
)

// Errors
var (
	ErrFrontendRequired = errors.New("meeting requires a frontend state")
)

// The BackendState is shared across b3scale instances
// and encapsulates the list of meetings and recordings.
// The backend.ID should be used as identifier.
type BackendState struct {
	ID string

	NodeState  string
	AdminState string

	LastError *string

	Latency time.Duration
	Load    float64

	Backend *bbb.Backend

	Tags []string

	CreatedAt time.Time
	UpdatedAt time.Time
	SyncedAt  time.Time

	// DB
	pool *pgxpool.Pool
}

// InitBackendState initializes a new backend state with
// an initial state.
func InitBackendState(pool *pgxpool.Pool, init *BackendState) *BackendState {
	// Add default values
	if init.NodeState == "" {
		init.NodeState = "init"
	}
	if init.AdminState == "" {
		init.AdminState = "ready"
	}
	if init.Backend == nil {
		init.Backend = &bbb.Backend{}
	}
	if init.Tags == nil {
		init.Tags = []string{}
	}
	init.pool = pool
	return init
}

// GetBackendStates retrievs all backends
func GetBackendStates(
	pool *pgxpool.Pool,
	q sq.SelectBuilder,
) ([]*BackendState, error) {
	ctx := context.Background()
<<<<<<< HEAD
	qry := `
		SELECT
		  B.id,

		  B.node_state,
		  B.admin_state,

		  B.last_error,

		  B.latency,

		  B.host,
		  B.secret,

		  B.tags,

		  B.created_at,
		  B.updated_at,
		  B.synced_at
		FROM backends AS B ` + q.related() + `
		WHERE ` + q.where()
	rows, err := pool.Query(ctx, qry, q.params()...)
=======
	qry, params, _ := q.From("backends").Columns(
		"backends.id",
		"backends.node_state",
		"backends.admin_state",
		"backends.last_error",
		"backends.latency",
		"backends.host",
		"backends.secret",
		"backends.tags",
		"backends.created_at",
		"backends.updated_at",
		"backends.synced_at").
		ToSql()
	// log.Println("SQL:", qry, params)
	rows, err := pool.Query(ctx, qry, params...)
>>>>>>> 34f78bf8
	if err != nil {
		return nil, err
	}
	cmd := rows.CommandTag()
	// fmt.Println("Affected rows:", cmd.RowsAffected())
	results := make([]*BackendState, 0, cmd.RowsAffected())
	for rows.Next() {
		state := InitBackendState(pool, &BackendState{})
		err := rows.Scan(
			&state.ID,
			&state.NodeState,
			&state.AdminState,
			&state.LastError,
			&state.Latency,
			&state.Backend.Host,
			&state.Backend.Secret,
			&state.Tags,
			&state.CreatedAt,
			&state.UpdatedAt,
			&state.SyncedAt)
		if err != nil {
			return nil, err
		}
		results = append(results, state)
	}

	return results, nil
}

// GetBackendState tries to retriev a single backend state
func GetBackendState(
	pool *pgxpool.Pool,
	q sq.SelectBuilder,
) (*BackendState, error) {
	states, err := GetBackendStates(pool, q)
	if err != nil {
		return nil, err
	}
	if len(states) == 0 {
		return nil, nil
	}
	return states[0], nil
}

// Refresh the backend state from the database
func (s *BackendState) Refresh() error {
	// Load from database
	next, err := GetBackendState(s.pool, Q().Where(
		sq.Eq{"id": s.ID},
	))
	if err != nil {
		return err
	}
	*s = *next
	return nil
}

// Save persists the backend state in the database store
func (s *BackendState) Save() error {
	var (
		err error
		id  string
	)
	if s.CreatedAt.IsZero() {
		id, err = s.insert()
		s.ID = id
	} else {
		err = s.update()
	}
	if err != nil {
		return err
	}

	return s.Refresh()
}

// Private insert: adds a new row to the backends table
func (s *BackendState) insert() (string, error) {
	ctx := context.Background()
	qry := `
		INSERT INTO backends (
			host,
			secret,

			node_state,
			admin_state,

			tags
		)
		VALUES ($1, $2, $3, $4, $5)
		RETURNING id
	`
	insertID := ""
	err := s.pool.QueryRow(ctx, qry,
		// Values
		s.Backend.Host,
		s.Backend.Secret,
		s.NodeState,
		s.AdminState,
		s.Tags).Scan(&insertID)

	return insertID, err
}

// Private update: updates the db row
func (s *BackendState) update() error {
	ctx := context.Background()
	qry := `
		UPDATE backends
		   SET node_state   = $2,
		       admin_state  = $3,

			   last_error   = $4,

			   latency      = $5,

			   host         = $6,
			   secret       = $7,

			   tags         = $8,

			   synced_at    = $9,
			   updated_at   = $10

		 WHERE id = $1
	`
	_, err := s.pool.Exec(
		ctx, qry,
		// Identifier
		s.ID,
		// Update Values
		s.NodeState,
		s.AdminState,
		s.LastError,
		s.Latency,
		s.Backend.Host,
		s.Backend.Secret,
		s.Tags,
		s.SyncedAt,
		time.Now().UTC())

	return err
}

// ClearMeetings will remove all meetings in the current state
func (s *BackendState) ClearMeetings() error {
	ctx := context.Background()
	qry := `
		DELETE FROM meetings WHERE backend_id = $1
	`
	_, err := s.pool.Exec(ctx, qry, s.ID)
	return err
}

// CreateMeetingState will create a new state for the
// current backend state. A frontend is attached.
func (s *BackendState) CreateMeetingState(
	frontend *bbb.Frontend,
	meeting *bbb.Meeting,
) (*MeetingState, error) {
	// Combine frontend and backend state together
	// with meeting data into a meeting state.
	fstate, err := GetFrontendState(s.pool, Q().
		Where("key = ?", frontend.Key))
	if err != nil {
		return nil, err
	}
	if fstate == nil {
		return nil, ErrFrontendRequired
	}
	mstate := InitMeetingState(s.pool, &MeetingState{
		Backend:  s,
		Frontend: fstate,
		Meeting:  meeting,
	})
	if err := mstate.Save(); err != nil {
		return nil, err
	}
	return mstate, nil
}<|MERGE_RESOLUTION|>--- conflicted
+++ resolved
@@ -69,30 +69,6 @@
 	q sq.SelectBuilder,
 ) ([]*BackendState, error) {
 	ctx := context.Background()
-<<<<<<< HEAD
-	qry := `
-		SELECT
-		  B.id,
-
-		  B.node_state,
-		  B.admin_state,
-
-		  B.last_error,
-
-		  B.latency,
-
-		  B.host,
-		  B.secret,
-
-		  B.tags,
-
-		  B.created_at,
-		  B.updated_at,
-		  B.synced_at
-		FROM backends AS B ` + q.related() + `
-		WHERE ` + q.where()
-	rows, err := pool.Query(ctx, qry, q.params()...)
-=======
 	qry, params, _ := q.From("backends").Columns(
 		"backends.id",
 		"backends.node_state",
@@ -108,7 +84,6 @@
 		ToSql()
 	// log.Println("SQL:", qry, params)
 	rows, err := pool.Query(ctx, qry, params...)
->>>>>>> 34f78bf8
 	if err != nil {
 		return nil, err
 	}
