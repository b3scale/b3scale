package v1

import (
	"bytes"
	"context"
	"encoding/json"
	"fmt"
	"io"
	"net/http"
	"net/url"
	"path"
	"strings"

	"github.com/b3scale/b3scale/pkg/cluster"
	"github.com/b3scale/b3scale/pkg/store"
)

// Client is an interface to the v1 API.
type Client interface {
	Status(ctx context.Context) (*StatusResponse, error)

	FrontendsList(
		ctx context.Context, query url.Values,
	) ([]*store.FrontendState, error)
	FrontendRetrieve(
		ctx context.Context, id string,
	) (*store.FrontendState, error)
	FrontendCreate(
		ctx context.Context, frontend *store.FrontendState,
	) (*store.FrontendState, error)
	FrontendUpdate(
		ctx context.Context, frontend *store.FrontendState,
	) (*store.FrontendState, error)
	FrontendUpdateRaw(
		ctx context.Context, id string, payload []byte,
	) (*store.FrontendState, error)
	FrontendDelete(
		ctx context.Context, frontend *store.FrontendState,
	) (*store.FrontendState, error)

	BackendsList(
		ctx context.Context, query url.Values,
	) ([]*store.BackendState, error)
	BackendRetrieve(
		ctx context.Context, id string,
	) (*store.BackendState, error)
	BackendCreate(
		ctx context.Context, backend *store.BackendState,
	) (*store.BackendState, error)
	BackendUpdate(
		ctx context.Context, backend *store.BackendState,
	) (*store.BackendState, error)
	BackendUpdateRaw(
		ctx context.Context, id string, payload []byte,
	) (*store.BackendState, error)
	BackendDelete(
		ctx context.Context, backend *store.BackendState,
		query url.Values,
	) (*store.BackendState, error)

	BackendMeetingsList(
		ctx context.Context,
		backendID string,
		query url.Values,
	) ([]*store.MeetingState, error)
	BackendMeetingsEnd(
		ctx context.Context,
		backendID string,
	) (*store.Command, error)

	QueueCommand(
		ctx context.Context,
		cmd *store.Command,
	) (*store.Command, error)
	CommandRetrieve(
		ctx context.Context,
		id string,
	) (*store.Command, error)
}

// JSON helper
func readJSONResponse(res *http.Response, data interface{}) error {
	defer res.Body.Close()
	body, err := io.ReadAll(res.Body)
	if err != nil {
		return err
	}
	return json.Unmarshal(body, data)
}

// Status helper
func httpSuccess(res *http.Response) bool {
	s := res.StatusCode
	return s >= 200 && s < 400
}

// JWTClient is a http api v1 client
type JWTClient struct {
	Host        string
	AccessToken string

	*http.Client
}

// APIError will return the decoded json body
// when the response status was not OK or Accepted
type APIError map[string]interface{}

// APIErrorFromResponse will create a new APIError from the
// HTTP response.
func APIErrorFromResponse(res *http.Response) APIError {
	defer res.Body.Close()
	body, err := io.ReadAll(res.Body)
	if err != nil {
		return APIError{"error": err.Error()}
	}
	apiErr := APIError{}
	if err := json.Unmarshal(body, &apiErr); err != nil {
		return APIError{"error": body}
	}
	return apiErr
}

// Error implements the error interface
func (err APIError) Error() string {
	errs := []string{}
	for k, v := range err {
		errs = append(errs, fmt.Sprintf("%s: %v", k, v))
	}
	return strings.Join(errs, "; ")
}

// NewJWTClient initializes the client
func NewJWTClient(host, token string) *JWTClient {
	return &JWTClient{
		Host:        host,
		AccessToken: token,
		Client:      http.DefaultClient,
	}
}

// Build the request URL by joining the API base with the
// api path and resource.
func (c *JWTClient) apiURL(resource string, query url.Values) string {
	u := c.Host
	if !strings.HasSuffix(u, "/") {
		u += "/"
	}
	u += path.Join("api/v1", resource)
	if query != nil {
		u += "?" + query.Encode()
	}
	return u
}

// AuthorizeRequest will add a http Authorization
// header with the access token to the request
func (c *JWTClient) AuthorizeRequest(req *http.Request) *http.Request {
	bearer := "Bearer " + c.AccessToken
	req.Header.Set("Authorization", bearer)
	return req
}

// Status retrievs the API / server status
func (c *JWTClient) Status(
	ctx context.Context,
) (*StatusResponse, error) {
	req, err := http.NewRequestWithContext(
		ctx, http.MethodGet, c.apiURL("", nil), nil)
	if err != nil {
		return nil, err
	}
	res, err := c.Client.Do(c.AuthorizeRequest(req))
	if err != nil {
		return nil, err
	}
	if !httpSuccess(res) {
		return nil, APIErrorFromResponse(res)
	}
	status := &StatusResponse{}
	err = readJSONResponse(res, status)
	return status, err
}

// FrontendsList retrievs a list of frontends
func (c *JWTClient) FrontendsList(
	ctx context.Context, query url.Values,
) ([]*store.FrontendState, error) {
	req, err := http.NewRequestWithContext(
		ctx, http.MethodGet, c.apiURL("frontends", query), nil)
	if err != nil {
		return nil, err
	}
	res, err := c.Client.Do(c.AuthorizeRequest(req))
	if err != nil {
		return nil, err
	}
	if !httpSuccess(res) {
		return nil, APIErrorFromResponse(res)
	}
	frontends := []*store.FrontendState{}
	err = readJSONResponse(res, &frontends)
	return frontends, err
}

// FrontendRetrieve retrieves a single frontend
func (c *JWTClient) FrontendRetrieve(
	ctx context.Context, id string,
) (*store.FrontendState, error) {
	req, err := http.NewRequestWithContext(
		ctx, http.MethodGet, c.apiURL("frontends/"+id, nil), nil)
	if err != nil {
		return nil, err
	}
	res, err := c.Client.Do(c.AuthorizeRequest(req))
	if err != nil {
		return nil, err
	}
	if res.StatusCode == http.StatusNotFound {
		return nil, nil
	}
	if !httpSuccess(res) {
		return nil, APIErrorFromResponse(res)
	}
	frontend := &store.FrontendState{}
	err = readJSONResponse(res, frontend)
	return frontend, err
}

// FrontendCreate POSTs a new frontend to the server
func (c *JWTClient) FrontendCreate(
	ctx context.Context, frontend *store.FrontendState,
) (*store.FrontendState, error) {
	payload, err := json.Marshal(frontend)
	if err != nil {
		return nil, err
	}
	body := bytes.NewBuffer(payload)
	req, err := http.NewRequestWithContext(
		ctx, http.MethodPost, c.apiURL("frontends", nil), body)
	if err != nil {
		return nil, err
	}
	req.Header.Set("Content-Type", "application/json")

	res, err := c.Client.Do(c.AuthorizeRequest(req))
	if err != nil {
		return nil, err
	}
	if !httpSuccess(res) {
		return nil, APIErrorFromResponse(res)
	}
	frontend = &store.FrontendState{}
	err = readJSONResponse(res, frontend)
	return frontend, err
}

// FrontendUpdateRaw PATCHes an already existing frontend
// identified by ID using raw payload.
func (c *JWTClient) FrontendUpdateRaw(
	ctx context.Context,
	id string,
	payload []byte,
) (*store.FrontendState, error) {
	body := bytes.NewBuffer(payload)
	req, err := http.NewRequestWithContext(
		ctx, http.MethodPatch, c.apiURL("frontends/"+id, nil), body)
	if err != nil {
		return nil, err
	}
	req.Header.Set("Content-Type", "application/json")

	res, err := c.Client.Do(c.AuthorizeRequest(req))
	if err != nil {
		return nil, err
	}
	if !httpSuccess(res) {
		return nil, APIErrorFromResponse(res)
	}
	frontend := &store.FrontendState{}
	err = readJSONResponse(res, frontend)
	return frontend, err
}

// FrontendUpdate PATCHes an already existing frontend.
func (c *JWTClient) FrontendUpdate(
	ctx context.Context, frontend *store.FrontendState,
) (*store.FrontendState, error) {
	payload, err := json.Marshal(frontend)
	if err != nil {
		return nil, err
	}
	return c.FrontendUpdateRaw(ctx, frontend.ID, payload)
}

// FrontendDelete removes a frontend from the cluster.
func (c *JWTClient) FrontendDelete(
	ctx context.Context, frontend *store.FrontendState,
) (*store.FrontendState, error) {
	req, err := http.NewRequestWithContext(
		ctx, http.MethodDelete, c.apiURL("frontends/"+frontend.ID, nil), nil)
	if err != nil {
		return nil, err
	}
	res, err := c.Client.Do(c.AuthorizeRequest(req))
	if err != nil {
		return nil, err
	}
	if !httpSuccess(res) {
		return nil, APIErrorFromResponse(res)
	}
	frontend = &store.FrontendState{}
	err = readJSONResponse(res, frontend)
	return frontend, err
}

// BackendsList retrievs a list of backends from the server
func (c *JWTClient) BackendsList(
	ctx context.Context, query url.Values,
) ([]*store.BackendState, error) {
	req, err := http.NewRequestWithContext(
		ctx, http.MethodGet, c.apiURL("backends", query), nil)
	if err != nil {
		return nil, err
	}
	res, err := c.Client.Do(c.AuthorizeRequest(req))
	if err != nil {
		return nil, err
	}
	if !httpSuccess(res) {
		return nil, APIErrorFromResponse(res)
	}
	backends := []*store.BackendState{}
	err = readJSONResponse(res, &backends)
	return backends, err
}

// BackendRetrieve retrieves a single backend by ID.
func (c *JWTClient) BackendRetrieve(
	ctx context.Context, id string,
) (*store.BackendState, error) {
	req, err := http.NewRequestWithContext(
		ctx, http.MethodGet, c.apiURL("backends/"+id, nil), nil)
	if err != nil {
		return nil, err
	}
	res, err := c.Client.Do(c.AuthorizeRequest(req))
	if err != nil {
		return nil, err
	}
	if res.StatusCode == http.StatusNotFound {
		return nil, nil
	}
	if !httpSuccess(res) {
		return nil, APIErrorFromResponse(res)
	}
	backend := &store.BackendState{}
	err = readJSONResponse(res, backend)
	return backend, err
}

// BackendCreate creates a new backend on the server
func (c *JWTClient) BackendCreate(
	ctx context.Context, backend *store.BackendState,
) (*store.BackendState, error) {
	payload, err := json.Marshal(backend)
	if err != nil {
		return nil, err
	}
	body := bytes.NewBuffer(payload)
	req, err := http.NewRequestWithContext(
		ctx, http.MethodPost, c.apiURL("backends", nil), body)
	if err != nil {
		return nil, err
	}
	req.Header.Set("Content-Type", "application/json")

	res, err := c.Client.Do(c.AuthorizeRequest(req))
	if err != nil {
		return nil, err
	}
	if !httpSuccess(res) {
		return nil, APIErrorFromResponse(res)
	}
	backend = &store.BackendState{}
	err = readJSONResponse(res, backend)
	return backend, err
}

// BackendUpdateRaw updates an existing backend
// identified by ID with a raw JSON payload.
func (c *JWTClient) BackendUpdateRaw(
	ctx context.Context,
	id string,
	payload []byte,
) (*store.BackendState, error) {
	body := bytes.NewBuffer(payload)
	req, err := http.NewRequestWithContext(
		ctx, http.MethodPatch, c.apiURL("backends/"+id, nil), body)
	if err != nil {
		return nil, err
	}

	req.Header.Set("Content-Type", "application/json")
	res, err := c.Client.Do(c.AuthorizeRequest(req))
	if err != nil {
		return nil, err
	}
	if !httpSuccess(res) {
		return nil, APIErrorFromResponse(res)
	}
	backend := &store.BackendState{}
	err = readJSONResponse(res, backend)
	return backend, err
}

// BackendUpdate updates the backend
func (c *JWTClient) BackendUpdate(
	ctx context.Context, backend *store.BackendState,
) (*store.BackendState, error) {
	payload, err := json.Marshal(backend)
	if err != nil {
		return nil, err
	}
	return c.BackendUpdateRaw(ctx, backend.ID, payload)
}

// BackendDelete removes a backend from the cluster
func (c *JWTClient) BackendDelete(
	ctx context.Context, backend *store.BackendState, query url.Values,
) (*store.BackendState, error) {
	req, err := http.NewRequestWithContext(
		ctx, http.MethodDelete, c.apiURL("backends/"+backend.ID, query), nil)
	if err != nil {
		return nil, err
	}
	res, err := c.Client.Do(c.AuthorizeRequest(req))
	if err != nil {
		return nil, err
	}
	if !httpSuccess(res) {
		return nil, APIErrorFromResponse(res)
	}
	backend = &store.BackendState{}
	err = readJSONResponse(res, backend)
	return backend, err
}

// BackendMeetingsList retrieves all meetings for a given backend
func (c *JWTClient) BackendMeetingsList(
	ctx context.Context, backendID string, query url.Values,
) ([]*store.MeetingState, error) {
	if query == nil {
		query = url.Values{}
	}
	query.Set("backend_id", backendID)

	req, err := http.NewRequestWithContext(
		ctx, http.MethodGet, c.apiURL("meetings", query), nil)
	if err != nil {
		return nil, err
	}
	res, err := c.Client.Do(c.AuthorizeRequest(req))
	if err != nil {
		return nil, err
	}
	if !httpSuccess(res) {
		return nil, APIErrorFromResponse(res)
	}
	meetings := []*store.MeetingState{}
	err = readJSONResponse(res, meetings)
	return meetings, err
}

// BackendMeetingsEnd ends all meetings on a given backend
func (c *JWTClient) BackendMeetingsEnd(
	ctx context.Context,
	backendID string,
) (*store.Command, error) {
	cmd := cluster.EndAllMeetings(&cluster.EndAllMeetingsRequest{
		BackendID: backendID,
	})
	return c.QueueCommand(ctx, cmd)
}

// QueueCommand enqueues a command into the cluster's
// command queue.
func (c *JWTClient) QueueCommand(
	ctx context.Context,
	cmd *store.Command,
) (*store.Command, error) {
	// Encode Command
	payload, err := json.Marshal(cmd)
	if err != nil {
		return nil, err
	}
	// Create request
	body := bytes.NewBuffer(payload)
	req, err := http.NewRequestWithContext(
<<<<<<< HEAD
		ctx, "POST", c.apiURL("commands", nil), body)
	if err != nil {
		return nil, err
	}
	res, err := c.Client.Do(c.AuthorizeRequest(req))
	if err != nil {
		return nil, err
	}
	if !httpSuccess(res) {
		return nil, APIErrorFromResponse(res)
	}
	cmd = &store.Command{}
	if err := readJSONResponse(res, cmd); err != nil {
		return nil, err
	}
	return cmd, err
}

// CommandRetrieve gets a single command by ID.
// Usefull for state polling.
func (c *JWTClient) CommandRetrieve(
	ctx context.Context,
	id string,
) (*store.Command, error) {
	url := c.apiURL("commands/"+id, nil)
	// Create request
	req, err := http.NewRequestWithContext(ctx, "GET", url, nil)
=======
		ctx, http.MethodDelete, c.apiURL("meetings", query), nil)
>>>>>>> a07b2403
	if err != nil {
		return nil, err
	}
	res, err := c.Client.Do(c.AuthorizeRequest(req))
	if err != nil {
		return nil, err
	}
	if !httpSuccess(res) {
		return nil, APIErrorFromResponse(res)
	}
	cmd := &store.Command{}
	if err := readJSONResponse(res, cmd); err != nil {
		return nil, err
	}
	return cmd, err
}<|MERGE_RESOLUTION|>--- conflicted
+++ resolved
@@ -63,12 +63,13 @@
 		backendID string,
 		query url.Values,
 	) ([]*store.MeetingState, error)
+
 	BackendMeetingsEnd(
 		ctx context.Context,
 		backendID string,
 	) (*store.Command, error)
 
-	QueueCommand(
+	CommandCreate(
 		ctx context.Context,
 		cmd *store.Command,
 	) (*store.Command, error)
@@ -480,12 +481,12 @@
 	cmd := cluster.EndAllMeetings(&cluster.EndAllMeetingsRequest{
 		BackendID: backendID,
 	})
-	return c.QueueCommand(ctx, cmd)
-}
-
-// QueueCommand enqueues a command into the cluster's
+	return c.CommandCreate(ctx, cmd)
+}
+
+// CommandCreate enqueues a command into the cluster's
 // command queue.
-func (c *JWTClient) QueueCommand(
+func (c *JWTClient) CommandCreate(
 	ctx context.Context,
 	cmd *store.Command,
 ) (*store.Command, error) {
@@ -497,11 +498,11 @@
 	// Create request
 	body := bytes.NewBuffer(payload)
 	req, err := http.NewRequestWithContext(
-<<<<<<< HEAD
 		ctx, "POST", c.apiURL("commands", nil), body)
 	if err != nil {
 		return nil, err
 	}
+	req.Header.Set("Content-Type", "application/json")
 	res, err := c.Client.Do(c.AuthorizeRequest(req))
 	if err != nil {
 		return nil, err
@@ -525,9 +526,6 @@
 	url := c.apiURL("commands/"+id, nil)
 	// Create request
 	req, err := http.NewRequestWithContext(ctx, "GET", url, nil)
-=======
-		ctx, http.MethodDelete, c.apiURL("meetings", query), nil)
->>>>>>> a07b2403
 	if err != nil {
 		return nil, err
 	}
