--- conflicted
+++ resolved
@@ -69,21 +69,12 @@
 // load state.
 func (c *Controller) handleAddBackend(cmd *store.Command) (interface{}, error) {
 	params := cmd.Params.(map[string]interface{})
-<<<<<<< HEAD
-	host := params["host"].(string)
-	secret := params["secret"].(string)
-	log.Println(params, host, secret)
-
-	return nil, nil
-=======
 	backend := &bbb.Backend{
 		Host:   params["host"].(string),
 		Secret: params["secret"].(string),
 	}
 	log.Println("AddBackend:", backend)
-
 	return backend, nil
->>>>>>> 48e3535b
 }
 
 // Command: LoadBackendState
