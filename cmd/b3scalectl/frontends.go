--- conflicted
+++ resolved
@@ -208,26 +208,39 @@
 	return nil
 }
 
-<<<<<<< HEAD
-// enableFrontend activates a frontend from the cluster
-func (c *Cli) enableFrontend(ctx *cli.Context) error {
-	dry := ctx.Bool("dry")
-
-	// Args should be host
-	key := ctx.Args().Get(0)
-	if key == "" {
-		return fmt.Errorf("need frontend key for enable")
-=======
 func (c *Cli) completeFrontend(ctx *cli.Context) {
 	// This will complete if no args are passed
 	if ctx.NArg() > 0 {
 		return
->>>>>>> 589673ed
-	}
-
-	client, err := apiClient(ctx)
-	if err != nil {
-<<<<<<< HEAD
+	}
+
+	client, err := apiClient(ctx)
+	if err != nil {
+		return
+	}
+	// Check if backend exists
+	frontends, err := client.FrontendsList(ctx.Context, nil)
+	if err != nil {
+		return
+
+	}
+	for _, f := range frontends {
+		fmt.Println(f.Frontend.Key)
+	}
+}
+
+// enableFrontend activates a frontend from the cluster
+func (c *Cli) enableFrontend(ctx *cli.Context) error {
+	dry := ctx.Bool("dry")
+
+	// Args should be host
+	key := ctx.Args().Get(0)
+	if key == "" {
+		return fmt.Errorf("need frontend key for enable")
+	}
+
+	client, err := apiClient(ctx)
+	if err != nil {
 		return err
 	}
 	state, err := getFrontendByKey(ctx.Context, client, key)
@@ -274,17 +287,4 @@
   state.Active = false
   _, err = client.FrontendUpdate(ctx.Context, state)
 	return err
-=======
-		return
-	}
-	// Check if backend exists
-	frontends, err := client.FrontendsList(ctx.Context, nil)
-	if err != nil {
-		return
-
-	}
-	for _, f := range frontends {
-		fmt.Println(f.Frontend.Key)
-	}
->>>>>>> 589673ed
 }