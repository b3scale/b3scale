package main

import (
	"context"
	"encoding/json"
	"fmt"
	"net/url"

	"github.com/b3scale/b3scale/pkg/bbb"
	"github.com/b3scale/b3scale/pkg/http/api"
	"github.com/b3scale/b3scale/pkg/store"
	"github.com/urfave/cli/v2"
)

// Frontend retrieval helper
func getFrontendByKey(
	ctx context.Context, c api.Client, key string,
) (*store.FrontendState, error) {
	frontends, err := c.FrontendsList(ctx, url.Values{
		"key": []string{key},
	})
	if err != nil {
		return nil, err
	}
	if len(frontends) > 0 {
		return frontends[0], nil
	}
	return nil, nil
}

// setFrontend manages a frontend
func (c *Cli) setFrontend(ctx *cli.Context) error {
	dry := ctx.Bool("dry")

	// Args should be frontend key
	if ctx.NArg() < 1 {
		return fmt.Errorf("require: <frontend key>")
	}

	key := ctx.Args().Get(0)
	secret := ctx.String("secret")

	fmt.Println("getting frontend:", key)

	client, err := apiClient(ctx)
	if err != nil {
		return err
	}

	// Get or create frontend
	state, err := getFrontendByKey(ctx.Context, client, key)
	if state == nil && err == nil {
		fmt.Println("creating frontend")
		// Create frontend
		if secret == "" {
			return fmt.Errorf("secret may not be empty")
		}
		state = store.InitFrontendState(&store.FrontendState{
			Frontend: &bbb.Frontend{
				Key:    key,
				Secret: secret,
			},
		})
		if ctx.IsSet("opts") {
			if err := json.Unmarshal(
				[]byte(ctx.String("opts")), &state.Settings); err != nil {
				return err
			}
		}
		if !dry {
			state, err = client.FrontendCreate(ctx.Context, state)
			if err != nil {
				return err
			}
			fmt.Println("created frontend:", state.ID, state.Frontend.Key)
		} else {
			fmt.Println("skipped creating frontend")
		}
	}
	if err != nil { // Something else failed.
		return err
	}
	// Update Frontend
	changes := false
	if ctx.IsSet("secret") {
		if secret == "" {
			return fmt.Errorf("secret may not be empty for update")
		}
		changes = true
		state.Frontend.Secret = secret
	}

	if ctx.IsSet("opts") {
		changes = true
	}

	if !changes {
		fmt.Println("no changes")
		c.returnCode = RetNoChange
	} else {
		if !dry {
			if ctx.IsSet("opts") {
				// Update frontend settings using raw payload to
				// convey explicit null values.
				payload, err := json.Marshal(map[string]json.RawMessage{
					"settings": []byte(ctx.String("opts")),
				})
				if err != nil {
					return err
				}
				_, err = client.FrontendUpdateRaw(ctx.Context, state.ID, payload)
				if err != nil {
					return err
				}
			} else {
				_, err := client.FrontendUpdate(ctx.Context, state)
				if err != nil {
					return err
				}
			}
			fmt.Println("updated frontend")
		} else {
			fmt.Println("skipped saving changes in frontend")
		}
	}

	return nil
}

// deleteFrontend removes a frontend from the cluster
func (c *Cli) deleteFrontend(ctx *cli.Context) error {
	dry := ctx.Bool("dry")

	// Args should be host
	key := ctx.Args().Get(0)
	if key == "" {
		return fmt.Errorf("need frontend key for delete")
	}

	client, err := apiClient(ctx)
	if err != nil {
		return err
	}
	state, err := getFrontendByKey(ctx.Context, client, key)
	if err != nil {
		return err
	}

	if dry {
		fmt.Println("skipping delete (dry)")
		return nil
	}

	fmt.Println("delete frontend:", state.ID)
	_, err = client.FrontendDelete(ctx.Context, state)
	return err
}

// showFrontend displays information about a frontend
func (c *Cli) showFrontend(ctx *cli.Context) error {
	key := ctx.Args().Get(0)
	if key == "" {
		return fmt.Errorf("need frontend key for showing info")
	}

	client, err := apiClient(ctx)
	if err != nil {
		return err
	}

	state, err := getFrontendByKey(ctx.Context, client, key)
	if err != nil {
		return err
	}

	fmt.Println("Frontend:", state.Frontend.Key)
	fmt.Println("Settings:")
	s, _ := json.MarshalIndent(state.Settings, "   ", " ")
	fmt.Println(string(s))
	return nil
}

// show a list of all frontends
func (c *Cli) showFrontends(ctx *cli.Context) error {
	client, err := apiClient(ctx)
	if err != nil {
		return err
	}
	frontends, err := client.FrontendsList(ctx.Context, nil)
	if err != nil {
		return err
	}

	for _, f := range frontends {
		settings, _ := json.Marshal(f.Settings)
<<<<<<< HEAD
    active := "enabled"
    if !f.Active {
      active = "disabled"
    }
		fmt.Printf("%s\t%s\t%s\t%s\t%s\n", f.ID, f.Frontend.Key, f.Frontend.Secret, active, settings)
=======
		fmt.Printf("%s\t%s\t%s\t%t\t%s\n", f.ID, f.Frontend.Key, f.Frontend.Secret, f.Active, settings)
>>>>>>> d45483a6
	}
	return nil
}

// enableFrontend activates a frontend from the cluster
func (c *Cli) enableFrontend(ctx *cli.Context) error {
	dry := ctx.Bool("dry")

	// Args should be host
	key := ctx.Args().Get(0)
	if key == "" {
		return fmt.Errorf("need frontend key for enable")
	}

	client, err := apiClient(ctx)
	if err != nil {
		return err
	}
	state, err := getFrontendByKey(ctx.Context, client, key)
<<<<<<< HEAD
	if state == nil {
		return fmt.Errorf("frontend with key %s not found", key)
=======
	if err != nil {
		return err
>>>>>>> d45483a6
	}

	if dry {
		fmt.Println("skipping enable (dry)")
		return nil
	}

	fmt.Println("enable frontend:", state.ID)
  state.Active = true
  _, err = client.FrontendUpdate(ctx.Context, state)
	return err
}

// disableFrontend deactivates a frontend from the cluster
func (c *Cli) disableFrontend(ctx *cli.Context) error {
	dry := ctx.Bool("dry")

	// Args should be host
	key := ctx.Args().Get(0)
	if key == "" {
		return fmt.Errorf("need frontend key for disable")
	}

	client, err := apiClient(ctx)
	if err != nil {
		return err
	}
	state, err := getFrontendByKey(ctx.Context, client, key)
<<<<<<< HEAD
	if state == nil {
		return fmt.Errorf("frontend with key %s not found", key)
=======
	if err != nil {
		return err
>>>>>>> d45483a6
	}

	if dry {
		fmt.Println("skipping disable (dry)")
		return nil
	}

<<<<<<< HEAD
  fmt.Println("came here")
=======
>>>>>>> d45483a6
	fmt.Println("disable frontend:", state.ID)
  state.Active = false
  _, err = client.FrontendUpdate(ctx.Context, state)
	return err
}<|MERGE_RESOLUTION|>--- conflicted
+++ resolved
@@ -193,15 +193,11 @@
 
 	for _, f := range frontends {
 		settings, _ := json.Marshal(f.Settings)
-<<<<<<< HEAD
     active := "enabled"
     if !f.Active {
       active = "disabled"
     }
 		fmt.Printf("%s\t%s\t%s\t%s\t%s\n", f.ID, f.Frontend.Key, f.Frontend.Secret, active, settings)
-=======
-		fmt.Printf("%s\t%s\t%s\t%t\t%s\n", f.ID, f.Frontend.Key, f.Frontend.Secret, f.Active, settings)
->>>>>>> d45483a6
 	}
 	return nil
 }
@@ -221,13 +217,8 @@
 		return err
 	}
 	state, err := getFrontendByKey(ctx.Context, client, key)
-<<<<<<< HEAD
 	if state == nil {
 		return fmt.Errorf("frontend with key %s not found", key)
-=======
-	if err != nil {
-		return err
->>>>>>> d45483a6
 	}
 
 	if dry {
@@ -256,13 +247,8 @@
 		return err
 	}
 	state, err := getFrontendByKey(ctx.Context, client, key)
-<<<<<<< HEAD
 	if state == nil {
 		return fmt.Errorf("frontend with key %s not found", key)
-=======
-	if err != nil {
-		return err
->>>>>>> d45483a6
 	}
 
 	if dry {
@@ -270,10 +256,6 @@
 		return nil
 	}
 
-<<<<<<< HEAD
-  fmt.Println("came here")
-=======
->>>>>>> d45483a6
 	fmt.Println("disable frontend:", state.ID)
   state.Active = false
   _, err = client.FrontendUpdate(ctx.Context, state)
