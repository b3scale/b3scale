# B3scale

A scalelite replacement.

## Options

The following environment variables can be configured:

 * `B3SCALE_LISTEN_HTTP` Accept http connections here.
    Default: `127.0.0.1:42353`

 * `B3SCALE_DB_URL` is the connect string passed to the
    database connection.  Default is `postgres://postgres:postgres@localhost:5432/b3scale`

    You can use either the DSN format or an URL format:

    ### Example DSN
    `user=jack password=secret host=pg.example.com port=5432 dbname=mydb sslmode=verify-ca`

    ### Example URL
    `postgres://jack:secret@pg.example.com:5432/mydb?sslmode=verify-ca`


 * `B3SCALE_DB_POOL_SIZE` the number of maximum parallel connections
    we will allocate. Please note that one connection per request will
    be blocked and returned to the pool afterwards.

    Default: 128

 * `B3SCALE_REVERSE_PROXY_MODE` if set to `yes` or `1` or `true` it will
   enable the reverse proxy mode in the cluster gateway.
   You have to configure a reverse proxy e.g. nginx to handle
   subsequent client requests.

 * `B3SCALE_LOG_LEVEL` set the log level. Possible values are:

        panic  5
        fatal  4
        error  3
        warn   2
        info   1
        debug  0
        trace -1
    
    You can use either the numeric or integer value

  * `B3SCALE_LOG_FORMAT` choose between `plain` or `structured` logging.
     The default is `structured` and will emit JSON on stderr.

Same applies for the `b3scalenoded`, however only `B3SCALE_DB_URL`
is required.

The `b3scalenoded` uses the same configuration as BigBlueButton,
the environment variable for the file is:

 * `BBB_CONFIG`, which defaults to:
    `/usr/share/bbb-web/WEB-INF/classes/bigbluebutton.properties`
    
This file must be readable for the b3scalenoded.

The load factor of the backend can be set through:

 * `B3SCALE_LOAD_FACTOR` (default `1.0`)

 * `B3SCALE_API_JWT_SECRET` if not empty, the API will be enabled
    and accessible through /api/v1/... with a JWT bearer token.
    You can set the jwt claim `scope` to `b3scale:admin` to create
    an admin token.

    TOKEN=`pyjwt --key=$B3SCALE_API_JWT_SECRET encode sub="123456789" scope="b3scale b3scale:admin b3scale:node"`
 
 * `B3SCALE_RECORDINGS_PUBLISHED_PATH` required if recordings are supported: This points to
    the shared path where published recordings are.

 * `B3SCALE_RECORDINGS_UNPUBLISHED_PATH` not sure. I guess unpublished recordings. whatever.

<<<<<<< HEAD
 * `B3SCALE_RECORDINGS_PLAYBACK_HOST` path to host with the player.
   For example: https://playback.mycluster.example.bbb
=======
 * `B3SCALE_PLAYBACK_BASE_URL` path to the player script.
   For example: https://playback.mycluster.example.bbb/2.3/
>>>>>>> a0f73787


## Adding Backends

### Using the node agent

Adding a backend using the node agent `b3scalenoded` can be as simple
as starting it with the `-register` option for autoregistering the
new node.

The node is identified through the `BBB_CONFIG` file from bbb-web.

Autoregistering is turned off by default.

After registering the node, you have to enable it.

The default `admin_state` of the node is init. To enable the
node, set the admin state to `ready`.

    $ b3scalectl enable backend https://bbbb01.example.net/bigbluebutton/api/

The host should match the one you see with

    $ b3scalectl show backends


## Disable Backends

You can exclude backends as targets for new meetings
by running

    $ b3scalectl disable backend https://bbbb01.example.net/bigbluebutton/api/


## Deleting Backends

Backends can be removed through

    $ b3scalectl rm backend https://bbbb01.example.net/bigbluebutton/api/
    
This will initiate a decomissioning process, where the backend will not longer
be used for creating new sessions.

It will be permanently deleted after the last session was closed.


## Middleware Configuration

The middlewares can be configured using b3scalectl:
A property value will be interpreted as JSON.

    b3scalectl set backend -j '{"tags": ["asdf", "foo", "bar"]}' https://backend23/
    b3scalectl set frontend -j '{"required_tags": ["asdf"]}' frontend1

Unset a value with explicit null:

    b3scalectl set frontend -j '{"required_tags": null}' frontend1

Configure a default presentation:

    b3scalectl set frontend -j '{"default_presentation": {"url": "https://..."}}' frontend1

## Monitoring
 
Metrics are exported in a `prometheus` compatible format under `/metrics`.<|MERGE_RESOLUTION|>--- conflicted
+++ resolved
@@ -68,20 +68,20 @@
     an admin token.
 
     TOKEN=`pyjwt --key=$B3SCALE_API_JWT_SECRET encode sub="123456789" scope="b3scale b3scale:admin b3scale:node"`
+
+    For convenience you can generate an access token using `b3scalectl`:
+
+        b3scalectl auth create_access_token --sub node42 --scopes b3scale,b3scale:admin,b3scale:node
+
+    You are then prompted to paste the `B3SCALE_API_JWT_SECRET`.
  
  * `B3SCALE_RECORDINGS_PUBLISHED_PATH` required if recordings are supported: This points to
     the shared path where published recordings are.
 
  * `B3SCALE_RECORDINGS_UNPUBLISHED_PATH` not sure. I guess unpublished recordings. whatever.
 
-<<<<<<< HEAD
  * `B3SCALE_RECORDINGS_PLAYBACK_HOST` path to host with the player.
-   For example: https://playback.mycluster.example.bbb
-=======
- * `B3SCALE_PLAYBACK_BASE_URL` path to the player script.
-   For example: https://playback.mycluster.example.bbb/2.3/
->>>>>>> a0f73787
-
+   For example: https://playback.mycluster.example.bbb/
 
 ## Adding Backends
 
